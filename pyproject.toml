[build-system]
requires = ["hatchling"]
build-backend = "hatchling.build"

[project]
name = "ble_gatt_device"
version = "0.2.0"
authors = [
  { name = "RonanB96", email = "ronanbyrne791@gmail.com" },
]
description = "Registry-driven BLE GATT framework with real device integration and Home Assistant compatibility"
readme = "README.md"
license = { text = "MIT" }
requires-python = ">=3.11"
keywords = ["bluetooth", "ble", "gatt", "home-assistant", "iot", "sensors", "real-device"]
classifiers = [
    "Development Status :: 4 - Beta",
    "Intended Audience :: Developers",
    "License :: OSI Approved :: MIT License",
    "Programming Language :: Python :: 3",
    "Programming Language :: Python :: 3.11",
    "Programming Language :: Python :: 3.12",
    "Topic :: Home Automation",
    "Topic :: System :: Hardware",
<<<<<<< HEAD
=======
    "Topic :: Communications",
>>>>>>> 347026da
]
dependencies = [
    "bleak>=0.22.0",
    "pyyaml>=6.0",
    "asyncio-mqtt>=0.13.0",
]

[project.urls]
Homepage = "https://github.com/RonanB96/ble_gatt_device"
Repository = "https://github.com/RonanB96/ble_gatt_device.git"
Issues = "https://github.com/RonanB96/ble_gatt_device/issues"
Documentation = "https://github.com/RonanB96/ble_gatt_device#readme"

[project.optional-dependencies]
dev = [
    "pytest>=7.0",
    "pytest-asyncio>=0.20.0",
    "pytest-cov>=4.0.0",
    "pylint>=3.0.0",
    "flake8>=7.0.0",
    "flake8-pyproject",
    "black>=23.0.0",
    "isort>=5.12.0",
]
test = [
    "pytest>=7.0",
    "pytest-asyncio>=0.20.0",
    "pytest-cov>=4.0.0",
]

[tool.flake8]
max-line-length = 88
extend-ignore = [
    "E203",  # E203: Whitespace before ':' - Black handles this differently
    "E501",  # line too long (handled by black)
    "W503",  # line break before binary operator
    "W504",  # line break after binary operator
]
exclude = [".git", "__pycache__", "build", "dist", ".venv", ".eggs"]
per-file-ignores = ["__init__.py:F401"]  # Ignore unused imports in __init__.py files

[tool.pytest.ini_options]
asyncio_mode = "auto"
testpaths = ["tests"]

[tool.hatch.build]
exclude = [
    "tests/*",
    "scripts/*",
]

[tool.hatch.build.targets.wheel]
packages = ["src/ble_gatt_device"]

[tool.hatch.build.targets.wheel.sources]
"bluetooth_sig" = "bluetooth_sig"

[tool.pylint.MAIN]
source-roots = ["src"]
ignore = ["CVS", ".git", "__pycache__", ".venv"]
ignore-paths = ["^.git/.*$", "^.venv/.*$"]
persistent = true
jobs = 0
output-format = "colorized"
msg-template = "{path}:{line}: [{msg_id}({symbol}), {obj}] {msg}"

[tool.pylint.FORMAT]
max-line-length = 88

[tool.pylint.MESSAGE_CONTROL]
# Only globally disable issues that are handled by other tools or are project-wide
disable = [
    "C0103",  # invalid-name (Black handles this globally)
    "W0311",  # bad-indentation (Black handles this globally)
    "W0511",  # fixme (TODO comments are useful throughout)
    "C0411",  # wrong-import-order (handled by isort/Black globally)
    "C0412",  # ungrouped-imports (handled by isort/Black globally)
    "C0413",  # wrong-import-position (handled by isort/Black globally)
    "E0611",  # no-name-in-module (editable install issue affects entire project)
]

# Note: Other issues like broad-exception-caught, too-few-public-methods, 
# no-member, redefined-outer-name are now handled with targeted inline 
# disables in specific files where they're needed.

[tool.pylint.BASIC]
good-names = ["id", "i", "j", "k", "ex", "Run", "_", "fp", "e"]

[tool.black]
line-length = 88
target-version = ['py311']
include = '\.pyi?$'
extend-exclude = '''
# A regex preceded with ^/ will apply only to files and directories
# in the root of the project.
^/test.*
'''

[tool.isort]
profile = "black"
multi_line_output = 3
include_trailing_comma = true
force_grid_wrap = 0
use_parentheses = true
ensure_newline_before_comments = true
line_length = 88<|MERGE_RESOLUTION|>--- conflicted
+++ resolved
@@ -22,10 +22,7 @@
     "Programming Language :: Python :: 3.12",
     "Topic :: Home Automation",
     "Topic :: System :: Hardware",
-<<<<<<< HEAD
-=======
     "Topic :: Communications",
->>>>>>> 347026da
 ]
 dependencies = [
     "bleak>=0.22.0",
