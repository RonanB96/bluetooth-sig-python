--- conflicted
+++ resolved
@@ -8,10 +8,6 @@
 from __future__ import annotations
 
 import asyncio
-<<<<<<< HEAD
-import importlib.util
-=======
->>>>>>> ab928b6c
 import sys
 import time
 from pathlib import Path
@@ -39,12 +35,8 @@
     BLEAK_AVAILABLE = False
 
 # Check for Bleak-retry-connector
-<<<<<<< HEAD
-if importlib.util.find_spec("bleak_retry_connector") is not None:
-=======
 try:
     # bleak_retry_connector not used due to compatibility issues
->>>>>>> ab928b6c
     AVAILABLE_LIBRARIES["bleak-retry"] = {
         "module": "bleak_retry_connector",
         "async": True,
@@ -366,25 +358,12 @@
     # Helper: ensure Bleak can see device by doing an explicit scan first
     async def _ensure_bleak_sees_device(addr: str, attempts: int = 2) -> bool:
         for attempt in range(1, attempts + 1):
-<<<<<<< HEAD
-            print(
-                f"🔎 Bleak scan attempt {attempt}/{attempts} (timeout={5 * attempt}s)"
-            )
-            devices = await scan_with_bleak(timeout=5 * attempt)
-            for dev in devices:
-                name, a, _rssi = safe_get_device_info(dev)
-                if str(a).upper() == addr.upper():
-                    print(
-                        f"✅ Bleak discovered device {addr} ({name}) on attempt {attempt}"
-                    )
-=======
             print(f"🔎 Bleak scan attempt {attempt}/{attempts} (timeout={5 * attempt}s)")
             devices = await scan_with_bleak(timeout=5 * attempt)
             for dev in devices:
                 name, a, rssi = safe_get_device_info(dev)
                 if str(a).upper() == addr.upper():
                     print(f"✅ Bleak discovered device {addr} ({name}) on attempt {attempt}")
->>>>>>> ab928b6c
                     return True
             # short backoff
             if attempt < attempts:
@@ -398,13 +377,7 @@
             if target_uuids is None:
                 seen = await _ensure_bleak_sees_device(address, attempts=2)
                 if not seen:
-<<<<<<< HEAD
-                    print(
-                        "⚠️  Proceeding with Bleak comprehensive analysis despite missing scan result"
-                    )
-=======
                     print("⚠️  Proceeding with Bleak comprehensive analysis despite missing scan result")
->>>>>>> ab928b6c
                 bleak_results = await comprehensive_device_analysis_bleak(address)
                 comparison_results["bleak"] = bleak_results
             else:
@@ -413,11 +386,7 @@
                 comparison_results["bleak"] = await parse_and_display_results(
                     bleak_results, "Bleak"
                 )
-<<<<<<< HEAD
-        except Exception as e:  # pylint: disable=broad-exception-caught
-=======
         except Exception as e:
->>>>>>> ab928b6c
             print(f"❌ Bleak comprehensive analysis failed: {e}")
 
     # Small delay to avoid HCI adapter contention between different libraries
@@ -439,34 +408,13 @@
                 comparison_results["bleak-retry"] = await parse_and_display_results(
                     retry_results, "Bleak-Retry"
                 )
-<<<<<<< HEAD
-        except Exception as e:  # pylint: disable=broad-exception-caught
-=======
         except Exception as e:
->>>>>>> ab928b6c
             print(f"❌ Bleak-retry analysis failed: {e}")
 
     # Small delay before running synchronous SimplePyBLE to avoid adapter conflicts
     await asyncio.sleep(1)
 
     # Test SimplePyBLE (synchronous) by running its comprehensive analyzer in a thread
-<<<<<<< HEAD
-    if SIMPLEPYBLE_AVAILABLE:
-        try:
-            print(
-                "\n🔁 Running SimplePyBLE comprehensive analysis in background thread..."
-            )
-            if SIMPLEPYBLE_MODULE is None:
-                print("❌ SimplePyBLE module missing at runtime")
-            else:
-                simple_results = await asyncio.to_thread(
-                    comprehensive_device_analysis_simpleble,
-                    address,
-                    SIMPLEPYBLE_MODULE,
-                )
-                comparison_results["simplepyble"] = simple_results
-        except Exception as e:  # pylint: disable=broad-exception-caught
-=======
     if "simplepyble" in AVAILABLE_LIBRARIES:
         try:
             print("\n🔁 Running SimplePyBLE comprehensive analysis in background thread...")
@@ -482,7 +430,6 @@
                 )
                 comparison_results["simplepyble"] = simple_results
         except Exception as e:
->>>>>>> ab928b6c
             print(f"❌ SimplePyBLE analysis failed: {e}")
 
     return comparison_results
@@ -1013,23 +960,12 @@
 
 
 def _process_single_characteristic(char, translator, results, service_uuid, peripheral):
-<<<<<<< HEAD
-    """Process a single SimpleBLE characteristic.
-
-    Returns:
-        (read_ok: bool, parsed_count: int)
-    """
-    try:
-        char_uuid = char.uuid()
-        char_uuid_short = short_uuid(char_uuid)
-=======
     """Process a single SimpleBLE characteristic."""
     try:
         char_uuid = char.uuid()
         char_uuid_short = (
             char_uuid[4:8].upper() if len(char_uuid) > 8 else char_uuid.upper()
         )
->>>>>>> ab928b6c
 
         # Get characteristic info
         char_info = translator.get_characteristic_info(char_uuid_short)
@@ -1038,11 +974,7 @@
         char_data = {
             "uuid": char_uuid_short,
             "name": char_name,
-<<<<<<< HEAD
-            "readable": False,
-=======
             "readable": True,  # Assume readable, handle exceptions
->>>>>>> ab928b6c
         }
         results["service_info"][service_uuid]["characteristics"].append(char_data)
 
@@ -1052,43 +984,17 @@
         try:
             print(f"  📖 Reading {char_uuid_short}...")
 
-<<<<<<< HEAD
-=======
             # Use peripheral.read(service, characteristic) as provided by SimplePyBLE
->>>>>>> ab928b6c
             raw_data = peripheral.read(service_uuid, char_uuid)
 
             if raw_data:
                 raw_bytes = _convert_to_bytes(raw_data)
                 results["raw_data"][char_uuid_short] = raw_bytes
-<<<<<<< HEAD
-                results["service_info"][service_uuid]["characteristics"][-1][
-                    "readable"
-                ] = True
-=======
->>>>>>> ab928b6c
 
                 # Display raw data
                 _display_raw_data(char_uuid_short, raw_bytes)
 
                 # Try to parse with bluetooth_sig
-<<<<<<< HEAD
-                parsed = _parse_characteristic_data(
-                    char_uuid_short, raw_bytes, char_name, translator, results
-                )
-                return True, parsed
-
-            print(f"  ⚠️  {char_uuid_short}: No data read")
-            return False, 0
-
-        except Exception as e:  # pylint: disable=broad-exception-caught
-            print(f"  ❌ Error reading {char_uuid_short}: {e}")
-            return False, 0
-
-    except Exception as e:  # pylint: disable=broad-exception-caught
-        print(f"     ❌ Error processing characteristic: {e}")
-    return False, 0
-=======
                 return _parse_characteristic_data(
                     char_uuid_short,
                     raw_bytes,
@@ -1106,7 +1012,6 @@
         print(f"     ❌ Error processing characteristic: {e}")
 
     return 0
->>>>>>> ab928b6c
 
 
 def _process_simpleble_services(services, translator, results, peripheral):  # pylint: disable=too-many-locals
@@ -1135,20 +1040,11 @@
             print(f"   └─ {len(characteristics)} characteristics:")
 
             for char in characteristics:
-<<<<<<< HEAD
-                read_ok, parsed_count = _process_single_characteristic(
-                    char, translator, results, service_uuid, peripheral
-                )
-                if read_ok:
-                    chars_read += 1
-                if parsed_count > 0:
-=======
                 parsed_count = _process_single_characteristic(
                     char, translator, results, service_uuid, peripheral
                 )
                 if parsed_count > 0:
                     chars_read += 1
->>>>>>> ab928b6c
                     chars_parsed += parsed_count
 
         except Exception as e:  # pylint: disable=broad-exception-caught
